--- conflicted
+++ resolved
@@ -155,22 +155,15 @@
 		Replicas: &ic,
 		Template: v1.PodTemplateSpec{
 			ObjectMeta: metav1.ObjectMeta{
-				Labels: objLabels,
-			},
-<<<<<<< HEAD
+				Labels:      objLabels,
+				Annotations: objAnnotations,
+			},
 			Spec: v1.PodSpec{
 				PriorityClassName: cluster.Spec.PriorityClassName,
 				SecurityContext:   cluster.Spec.PodSecurityContext,
 				ImagePullSecrets:  cluster.Spec.ImagePullSecrets,
 				Containers: []v1.Container{
 					m3dbContainer,
-=======
-			Replicas: &ic,
-			Template: v1.PodTemplateSpec{
-				ObjectMeta: metav1.ObjectMeta{
-					Labels:      objLabels,
-					Annotations: objAnnotations,
->>>>>>> 23428d76
 				},
 				Volumes: []v1.Volume{
 					{
